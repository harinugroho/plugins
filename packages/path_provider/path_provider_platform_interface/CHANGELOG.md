<<<<<<< HEAD
## 2.0.0-nullsafety

* Migrate to null safety.
=======
## 1.0.5

* Update Flutter SDK constraint.
>>>>>>> 0251017c

## 1.0.4

* Remove unused `test` dependency.

## 1.0.3

* Increase upper range of `package:platform` constraint to allow 3.X versions.

## 1.0.2

* Update lower bound of dart dependency to 2.1.0.

## 1.0.1

* Rename enum to StorageDirectory for backwards compatibility.

## 1.0.0

* Initial release.<|MERGE_RESOLUTION|>--- conflicted
+++ resolved
@@ -1,12 +1,10 @@
-<<<<<<< HEAD
 ## 2.0.0-nullsafety
 
 * Migrate to null safety.
-=======
+
 ## 1.0.5
 
 * Update Flutter SDK constraint.
->>>>>>> 0251017c
 
 ## 1.0.4
 
