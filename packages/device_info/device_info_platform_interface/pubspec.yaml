--- conflicted
+++ resolved
@@ -3,11 +3,7 @@
 homepage: https://github.com/flutter/plugins/tree/master/packages/device_info
 # NOTE: We strongly prefer non-breaking changes, even at the expense of a
 # less-clean API. See https://flutter.dev/go/platform-interface-breaking-changes
-<<<<<<< HEAD
 version: 2.0.0-nullsafety.2
-=======
-version: 1.0.2
->>>>>>> 0251017c
 
 dependencies:
   flutter:
@@ -22,10 +18,5 @@
   pedantic: ^1.10.0-nullsafety.1
 
 environment:
-<<<<<<< HEAD
   sdk: ">=2.12.0-0 <3.0.0"
-  flutter: ">=1.9.1+hotfix.4 <2.0.0"
-=======
-  sdk: ">=2.7.0 <3.0.0"
-  flutter: ">=1.9.1+hotfix.4"
->>>>>>> 0251017c
+  flutter: ">=1.9.1+hotfix.4"